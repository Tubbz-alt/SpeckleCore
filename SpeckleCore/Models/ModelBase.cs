--- conflicted
+++ resolved
@@ -417,15 +417,9 @@
     public string Name { get; set; }
 
     /// <summary>The extra properties field of a speckle object.</summary>
-<<<<<<< HEAD
     [SpeckleNewtonsoft.Newtonsoft.Json.JsonProperty( "properties", Required = SpeckleNewtonsoft.Newtonsoft.Json.Required.Default, NullValueHandling = SpeckleNewtonsoft.Newtonsoft.Json.NullValueHandling.Ignore )]
     [SpeckleNewtonsoft.Newtonsoft.Json.JsonConverter( typeof( SpecklePropertiesConverter ) )]
-    public Dictionary<string, object> Properties { get; set; }
-=======
-    [Newtonsoft.Json.JsonProperty( "properties", Required = Newtonsoft.Json.Required.Default, NullValueHandling = Newtonsoft.Json.NullValueHandling.Ignore )]
-    [Newtonsoft.Json.JsonConverter( typeof( SpecklePropertiesConverter ) )]
     public Dictionary<string, object> Properties { get; set; } = new Dictionary<string, object>();
->>>>>>> 1b54ac7f
 
     /// <summary>If this object is a child, the parent's objectid.</summary>
     [SpeckleNewtonsoft.Newtonsoft.Json.JsonProperty( "parent", Required = SpeckleNewtonsoft.Newtonsoft.Json.Required.Default, NullValueHandling = SpeckleNewtonsoft.Newtonsoft.Json.NullValueHandling.Ignore )]
